<<<<<<< HEAD
import type { SgRoot, SgNode } from "@codemod.com/jssg-types/main";

export const getNodeImportStatements = (rootNode: SgRoot, nodeModuleName: string): SgNode[] =>
	rootNode.root().findAll({
=======
import type { SgNode, SgRoot } from '@codemod.com/jssg-types/main';
import type Js from "@codemod.com/jssg-types/langs/javascript";

export const getNodeImportStatements = (rootNode: SgRoot<Js>, nodeModuleName: string): SgNode<Js>[] =>
	rootNode
	.root()
	.findAll({
>>>>>>> 0a41d52e
		rule: {
			kind: "import_statement",
			has: {
				field: "source",
				kind: "string",
<<<<<<< HEAD
				has: {
					kind: "string_fragment",
					regex: `(node:)?${nodeModuleName}$`,
				},
			},
		},
=======
				regex: `^['"](node:)?${nodeModuleName}['"]$`
			}
		}
>>>>>>> 0a41d52e
	});

/**
 * We just catch `variable_declarator` nodes that use `import` to import a module
 * Because a simple `import('nodeAPI')` don't do anything, so in codemod context we don't need to
 * catch those.
 *
 * We also don't catch pending promises, like `const pending = import("node:module");`
 * because it's will became to complex to handle in codemod context. (storing var name, checking is method is used, etc.)
 */
<<<<<<< HEAD
export const getNodeImportCalls = (rootNode: SgRoot, nodeModuleName: string): SgNode[] => {
	const nodes = rootNode.root().findAll({
=======
export const getNodeImportCalls = (node: SgRoot<Js>, nodeModuleName: string): SgNode<Js>[] =>
	node
	.root()
	.findAll({
>>>>>>> 0a41d52e
		rule: {
			kind: "variable_declarator",
			all: [
				{
					has: {
						field: "name",
						any: [{ kind: "object_pattern" }, { kind: "identifier" }],
					},
				},
				{
					has: {
						field: "value",
						kind: "await_expression",
						has: {
							kind: "call_expression",
							all: [
								{
									has: {
										field: "function",
										kind: "import",
									},
								},
								{
									has: {
										field: "arguments",
										kind: "arguments",
										has: {
											kind: "string",
											has: {
												kind: "string_fragment",
												regex: `(node:)?${nodeModuleName}$`,
											},
										},
									},
								},
							],
						},
					},
				},
			],
		},
	});

	const variableDeclarator = rootNode.root().findAll({
		rule: {
			kind: "identifier",
			inside: {
				kind: "variable_declarator",
				has: {
					kind: "string",
					has: {
						kind: "string_fragment",
						regex: `(node:)?${nodeModuleName}$`,
					},
				},
			},
		},
	});

	const variablesRules = variableDeclarator.map((variableName) => ({
		has: {
			kind: "identifier",
			regex: variableName.text(),
		},
	}));

	const dynamicImports = rootNode.root().findAll({
		rule: {
			kind: "call_expression",
			all: [
				{
					has: {
						field: "function",
						kind: "import",
					},
				},
				{
					has: {
						field: "arguments",
						kind: "arguments",
						any: [
							{
								has: {
									kind: "string",
									has: {
										kind: "string_fragment",
										regex: `^(node:)?${nodeModuleName}$`,
									},
								},
							},
							...variablesRules,
						],
					},
				},
			],
		},
	});

	for (const node of dynamicImports) {
		let parentNode = node.parent();
		// iterate through all chained methods until reaching the expression_statement
		// that marks the beginning of the import line
		while (parentNode !== null && parentNode.kind() !== "expression_statement") {
			parentNode = parentNode.parent();
		}

		// if it is a valid import add to list of nodes that will be retuned
		if (parentNode?.kind() === "expression_statement") {
			const thenBlock = parentNode.find({
				rule: {
					kind: "member_expression",
					has: {
						kind: "property_identifier",
						regex: "then",
					},
				},
			});

			if (thenBlock !== null) {
				nodes.push(parentNode);
			}
		}
	}

	return nodes;
};<|MERGE_RESOLUTION|>--- conflicted
+++ resolved
@@ -1,34 +1,22 @@
-<<<<<<< HEAD
-import type { SgRoot, SgNode } from "@codemod.com/jssg-types/main";
+import type { SgNode, SgRoot } from '@codemod.com/jssg-types/main';
+import type Js from '@codemod.com/jssg-types/langs/javascript';
 
-export const getNodeImportStatements = (rootNode: SgRoot, nodeModuleName: string): SgNode[] =>
+export const getNodeImportStatements = (
+	rootNode: SgRoot<Js>,
+	nodeModuleName: string,
+): SgNode<Js>[] =>
 	rootNode.root().findAll({
-=======
-import type { SgNode, SgRoot } from '@codemod.com/jssg-types/main';
-import type Js from "@codemod.com/jssg-types/langs/javascript";
-
-export const getNodeImportStatements = (rootNode: SgRoot<Js>, nodeModuleName: string): SgNode<Js>[] =>
-	rootNode
-	.root()
-	.findAll({
->>>>>>> 0a41d52e
 		rule: {
-			kind: "import_statement",
+			kind: 'import_statement',
 			has: {
-				field: "source",
-				kind: "string",
-<<<<<<< HEAD
+				field: 'source',
+				kind: 'string',
 				has: {
-					kind: "string_fragment",
+					kind: 'string_fragment',
 					regex: `(node:)?${nodeModuleName}$`,
 				},
 			},
 		},
-=======
-				regex: `^['"](node:)?${nodeModuleName}['"]$`
-			}
-		}
->>>>>>> 0a41d52e
 	});
 
 /**
@@ -39,45 +27,41 @@
  * We also don't catch pending promises, like `const pending = import("node:module");`
  * because it's will became to complex to handle in codemod context. (storing var name, checking is method is used, etc.)
  */
-<<<<<<< HEAD
-export const getNodeImportCalls = (rootNode: SgRoot, nodeModuleName: string): SgNode[] => {
+export const getNodeImportCalls = (
+	rootNode: SgRoot<Js>,
+	nodeModuleName: string,
+): SgNode<Js>[] => {
 	const nodes = rootNode.root().findAll({
-=======
-export const getNodeImportCalls = (node: SgRoot<Js>, nodeModuleName: string): SgNode<Js>[] =>
-	node
-	.root()
-	.findAll({
->>>>>>> 0a41d52e
 		rule: {
-			kind: "variable_declarator",
+			kind: 'variable_declarator',
 			all: [
 				{
 					has: {
-						field: "name",
-						any: [{ kind: "object_pattern" }, { kind: "identifier" }],
+						field: 'name',
+						any: [{ kind: 'object_pattern' }, { kind: 'identifier' }],
 					},
 				},
 				{
 					has: {
-						field: "value",
-						kind: "await_expression",
+						field: 'value',
+						kind: 'await_expression',
 						has: {
-							kind: "call_expression",
+							kind: 'call_expression',
 							all: [
 								{
 									has: {
-										field: "function",
-										kind: "import",
+										field: 'function',
+										kind: 'import',
 									},
 								},
 								{
 									has: {
-										field: "arguments",
-										kind: "arguments",
+										field: 'arguments',
+										kind: 'arguments',
 										has: {
-											kind: "string",
+											kind: 'string',
 											has: {
-												kind: "string_fragment",
+												kind: 'string_fragment',
 												regex: `(node:)?${nodeModuleName}$`,
 											},
 										},
@@ -93,13 +77,13 @@
 
 	const variableDeclarator = rootNode.root().findAll({
 		rule: {
-			kind: "identifier",
+			kind: 'identifier',
 			inside: {
-				kind: "variable_declarator",
+				kind: 'variable_declarator',
 				has: {
-					kind: "string",
+					kind: 'string',
 					has: {
-						kind: "string_fragment",
+						kind: 'string_fragment',
 						regex: `(node:)?${nodeModuleName}$`,
 					},
 				},
@@ -109,31 +93,31 @@
 
 	const variablesRules = variableDeclarator.map((variableName) => ({
 		has: {
-			kind: "identifier",
+			kind: 'identifier',
 			regex: variableName.text(),
 		},
 	}));
 
 	const dynamicImports = rootNode.root().findAll({
 		rule: {
-			kind: "call_expression",
+			kind: 'call_expression',
 			all: [
 				{
 					has: {
-						field: "function",
-						kind: "import",
+						field: 'function',
+						kind: 'import',
 					},
 				},
 				{
 					has: {
-						field: "arguments",
-						kind: "arguments",
+						field: 'arguments',
+						kind: 'arguments',
 						any: [
 							{
 								has: {
-									kind: "string",
+									kind: 'string',
 									has: {
-										kind: "string_fragment",
+										kind: 'string_fragment',
 										regex: `^(node:)?${nodeModuleName}$`,
 									},
 								},
@@ -150,18 +134,21 @@
 		let parentNode = node.parent();
 		// iterate through all chained methods until reaching the expression_statement
 		// that marks the beginning of the import line
-		while (parentNode !== null && parentNode.kind() !== "expression_statement") {
+		while (
+			parentNode !== null &&
+			parentNode.kind() !== 'expression_statement'
+		) {
 			parentNode = parentNode.parent();
 		}
 
 		// if it is a valid import add to list of nodes that will be retuned
-		if (parentNode?.kind() === "expression_statement") {
+		if (parentNode?.kind() === 'expression_statement') {
 			const thenBlock = parentNode.find({
 				rule: {
-					kind: "member_expression",
+					kind: 'member_expression',
 					has: {
-						kind: "property_identifier",
-						regex: "then",
+						kind: 'property_identifier',
+						regex: 'then',
 					},
 				},
 			});
